--- conflicted
+++ resolved
@@ -39,19 +39,11 @@
   useJupyter,
 } from './../../jupyter';
 import { CellMetadataEditor } from './cell/metadata';
-<<<<<<< HEAD
-import { ICellSidebarProps } from './cell/sidebar';
-import { INotebookToolbarProps } from './toolbar/NotebookToolbar';
-=======
->>>>>>> 184e821e
 import { NotebookAdapter } from './NotebookAdapter';
 import { useNotebookStore } from './NotebookState';
+import { INotebookToolbarProps } from './toolbar';
 import { Loader } from '../utils';
 
-<<<<<<< HEAD
-=======
-import { Loader } from '../utils';
->>>>>>> 184e821e
 import './Notebook.css';
 
 export type ExternalIPyWidgets = {
